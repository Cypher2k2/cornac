# -*- coding: utf-8 -*-

"""
@author: Trieu Thi Ly Ly 
"""

from ..recommender import Recommender
from .cdl import *
import scipy.sparse as sp
import numpy as np
from ...exception import ScoreException
from ...utils.generic_utils import intersects



class CDL(Recommender):
    """Collaborative Deep Learning.

    Parameters
    ----------
    k: int, optional, default: 50
        The dimension of the latent factors.

    max_iter: int, optional, default: 100
        Maximum number of iterations or the number of epochs for SGD.

    text_information：ndarray, shape (n_items, n_vocabularies), optional, default:None
        Bag-of-words features of items

    autoencoder_structure：array, optional, default: [200]
        The number of neurons of encoder/ decoder layer for SDAE

    learning_rate: float, optional, default: 0.001
        The learning rate for AdamOptimizer.

    lambda_u: float, optional, default: 0.1
        The regularization parameter for users.

    lambda_v: float, optional, default: 10
        The regularization parameter for items.

    lambda_w: float, optional, default: 0.1
        The regularization parameter for SDAE weights.

    lambda_n: float, optional, default: 1000
        The regularization parameter for SDAE output.

    a: float, optional, default: 1
        The confidence of observed ratings.

    b: float, optional, default: 0.01
        The confidence of unseen ratings.

    autoencoder_corruption: float, optional, default: 0.3
        The corruption ratio for SDAE.

    keep_prob: float, optional, default: 1.0
        The probability that each element is kept in dropout of SDAE.

    batch_size: int, optional, default: 100
        The batch size for SGD.

    name: string, optional, default: 'CDL'
        The name of the recommender model.

    trainable: boolean, optional, default: True
        When False, the model is not trained and Cornac assumes that the model already 
        pre-trained (U and V are not None).

    init_params: dictionary, optional, default: None
        List of initial parameters, e.g., init_params = {'U':U, 'V':V} 
        please see below the definition of U and V.

    U: ndarray, shape (n_users,k)
        The user latent factors, optional initialization via init_params.

    V: ndarray, shape (n_items,k)
        The item latent factors, optional initialization via init_params.

    References
    ----------
    * Hao Wang, Naiyan Wang, Dit-Yan Yeung. CDL: Collaborative Deep Learning for Recommender Systems. In : SIGKDD. 2015. p. 1235-1244.
    """
    
    def __init__(self, k=50, text_information = None, autoencoder_structure = None ,lambda_u = 0.1, lambda_v = 0.01,lambda_w = 0.01, lambda_n = 0.01, a = 1, b = 0.01, autoencoder_corruption = 0.3, learning_rate=0.001, keep_prob = 1.0, batch_size = 100, max_iter=100, name = "CDL",trainable = True, verbose=False, init_params = None):
        Recommender.__init__(self,name=name, trainable = trainable, verbose=verbose)
        self.k = k
        self.text_information = text_information
        self.lambda_u = lambda_u
        self.lambda_v = lambda_v
        self.lambda_w = lambda_w
        self.lambda_n = lambda_n
        self.a = a
        self.b = b
        self.autoencoder_corruption = autoencoder_corruption
        self.keep_prob = keep_prob
        self.learning_rate = learning_rate
        self.name = name
        self.init_params = init_params
        self.max_iter = max_iter
        self.autoencoder_structure =  autoencoder_structure
        self.batch_size = batch_size 

        self.U = init_params['U']  # matrix of user factors
        self.V = init_params['V']  # matrix of item factors
        
    #fit the recommender model to the traning data    
    def fit(self, train_set):
        """Fit the model to observations.

        Parameters
        ----------
        train_set: object of type TrainSet, required
            An object contraining the user-item preference in csr scipy sparse format,\
            as well as some useful attributes such as mappings to the original user/item ids.\
            Please refer to the class TrainSet in the "data" module for details.
        """

        Recommender.fit(self, train_set)
        X = self.train_set.matrix
        X = sp.csr_matrix(X)
        
        if self.trainable:
            res = cdl(X, self.text_information, self.autoencoder_structure, k = self.k, lambda_u = self.lambda_u, lambda_v = self.lambda_v, lambda_w = self.lambda_w, lambda_n = self.lambda_n , a = self.a, b = self.b, autoencoder_corruption = self.autoencoder_corruption, n_epochs=self.max_iter, learning_rate= self.learning_rate, keep_prob = self.keep_prob, batch_size = self.batch_size, init_params = self.init_params)
            self.U = res['U']
            self.V = res['V']
            print('Learning completed')
        elif self.verbose:
            print('%s is trained already (trainable = False)' % (self.name))
        
                
<<<<<<< HEAD
    def score(self, user_id, item_id):
        """Predict the scores/ratings of a user for a list of items.
=======
    def score(self, user_id, item_id=None):
        """Predict the scores/ratings of a user for an item.
>>>>>>> 6df8e217

        Parameters
        ----------
        user_id: int, required
<<<<<<< HEAD
            The index of the user for whom to perform score predictions.
            
        item_id: int, required
            The index of the item to be scored by the user.

        Returns
        -------
        A scalar
            The estimated score (e.g., rating) for the user and item of interest
        """
        
        if self.train_set.is_unk_user(user_id) or self.train_set.is_unk_item(item_id):
            raise ScoreException("Can't make score prediction for (user_id=%d, item_id=%d)" % (user_id, item_id))
        
        user_pred = self.U[user_id,:].dot(self.V[item_id,:])
        return user_pred
    
    



    def rank(self, user_id, candidate_item_ids=None):
        """Rank all test items for a given user.

        Parameters
        ----------
        user_id: int, required
            The index of the user for whom to perform item raking.

        candidate_item_ids: 1d array, optional, default: None
            A list of item indices to be ranked by the user.
            If `None`, list of ranked known item indices will be returned

        Returns
        -------
        Numpy 1d array
            Array of item indices sorted (in decreasing order) relative to some user preference scores.
        """

        if self.train_set.is_unk_user(user_id):
            return self.default_rank(candidate_item_ids)

        known_item_scores = self.V.dot(self.U[user_id, :])

        if candidate_item_ids is None:
            ranked_item_ids = known_item_scores.argsort()[::-1]
            return ranked_item_ids
        else:
            num_items = max(self.train_set.num_items, max(candidate_item_ids) + 1)
            user_pref_scores = np.zeros(num_items) # you can use default score if any: user_pref_scores = np.ones(num_items) * self.default_score()
            user_pref_scores[:self.train_set.num_items] = known_item_scores

            ranked_item_ids = user_pref_scores.argsort()[::-1]
            ranked_item_ids = intersects(ranked_item_ids, candidate_item_ids, assume_unique=True)

            return ranked_item_ids
=======
            The index of the user for whom to perform score prediction.

        item_id: int, optional, default: None
            The index of the item for that to perform score prediction.
            If None, scores for all known items will be returned.

        Returns
        -------
        res : A scalar or a Numpy array
            Relative scores that the user gives to the item or to all known items

        """
        
        if item_id is None:
            user_pred = self.U[user_id, :].dot(self.V.T)
        else:
            user_pred = self.U[user_id,:].dot(self.V[user_id,:].T)
        # transform user_pred to a flatten array, but keep thinking about another possible format
        user_pred = np.array(user_pred, dtype='float64').flatten()

        return user_pred
>>>>>>> 6df8e217
<|MERGE_RESOLUTION|>--- conflicted
+++ resolved
@@ -128,76 +128,14 @@
         elif self.verbose:
             print('%s is trained already (trainable = False)' % (self.name))
         
-                
-<<<<<<< HEAD
-    def score(self, user_id, item_id):
-        """Predict the scores/ratings of a user for a list of items.
-=======
+    
+
     def score(self, user_id, item_id=None):
         """Predict the scores/ratings of a user for an item.
->>>>>>> 6df8e217
 
         Parameters
         ----------
         user_id: int, required
-<<<<<<< HEAD
-            The index of the user for whom to perform score predictions.
-            
-        item_id: int, required
-            The index of the item to be scored by the user.
-
-        Returns
-        -------
-        A scalar
-            The estimated score (e.g., rating) for the user and item of interest
-        """
-        
-        if self.train_set.is_unk_user(user_id) or self.train_set.is_unk_item(item_id):
-            raise ScoreException("Can't make score prediction for (user_id=%d, item_id=%d)" % (user_id, item_id))
-        
-        user_pred = self.U[user_id,:].dot(self.V[item_id,:])
-        return user_pred
-    
-    
-
-
-
-    def rank(self, user_id, candidate_item_ids=None):
-        """Rank all test items for a given user.
-
-        Parameters
-        ----------
-        user_id: int, required
-            The index of the user for whom to perform item raking.
-
-        candidate_item_ids: 1d array, optional, default: None
-            A list of item indices to be ranked by the user.
-            If `None`, list of ranked known item indices will be returned
-
-        Returns
-        -------
-        Numpy 1d array
-            Array of item indices sorted (in decreasing order) relative to some user preference scores.
-        """
-
-        if self.train_set.is_unk_user(user_id):
-            return self.default_rank(candidate_item_ids)
-
-        known_item_scores = self.V.dot(self.U[user_id, :])
-
-        if candidate_item_ids is None:
-            ranked_item_ids = known_item_scores.argsort()[::-1]
-            return ranked_item_ids
-        else:
-            num_items = max(self.train_set.num_items, max(candidate_item_ids) + 1)
-            user_pref_scores = np.zeros(num_items) # you can use default score if any: user_pref_scores = np.ones(num_items) * self.default_score()
-            user_pref_scores[:self.train_set.num_items] = known_item_scores
-
-            ranked_item_ids = user_pref_scores.argsort()[::-1]
-            ranked_item_ids = intersects(ranked_item_ids, candidate_item_ids, assume_unique=True)
-
-            return ranked_item_ids
-=======
             The index of the user for whom to perform score prediction.
 
         item_id: int, optional, default: None
@@ -218,5 +156,4 @@
         # transform user_pred to a flatten array, but keep thinking about another possible format
         user_pred = np.array(user_pred, dtype='float64').flatten()
 
-        return user_pred
->>>>>>> 6df8e217
+        return user_pred